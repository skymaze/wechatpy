# -*- coding: utf-8 -*-
"""
    wechatpy.events
    ~~~~~~~~~~~~~~~~

    This module contains all the events WeChat callback uses.

    :copyright: (c) 2014 by messense.
    :license: MIT, see LICENSE for more details.
"""
from __future__ import absolute_import, unicode_literals

from wechatpy.fields import (
    StringField,
    FloatField,
    IntegerField,
    BaseField,
    Base64DecodeField
)
from wechatpy.messages import BaseMessage


EVENT_TYPES = {}


def register_event(event_type):
    """
    Register the event class so that they can be accessed from EVENT_TYPES
    :param event_type: Event type
    """
    def register(cls):
        EVENT_TYPES[event_type] = cls
        return cls
    return register


class BaseEvent(BaseMessage):
    """Base class for all events"""
    type = 'event'
    event = ''


@register_event('subscribe')
class SubscribeEvent(BaseEvent):
    """
    用户关注事件
    详情请参阅
    http://mp.weixin.qq.com/wiki/2/5baf56ce4947d35003b86a9805634b1e.html
    """
    event = 'subscribe'


@register_event('unsubscribe')
class UnsubscribeEvent(BaseEvent):
    """
    用户取消关注事件
    详情请参阅
    http://mp.weixin.qq.com/wiki/2/5baf56ce4947d35003b86a9805634b1e.html
    """
    event = 'unsubscribe'


@register_event('subscribe_scan')
class SubscribeScanEvent(BaseEvent):
    """
    用户扫描二维码关注事件
    详情请参阅
    http://mp.weixin.qq.com/wiki/2/5baf56ce4947d35003b86a9805634b1e.html
    """
    event = 'subscribe_scan'
    scene_id = StringField('EventKey')
    ticket = StringField('Ticket')


@register_event('scan')
class ScanEvent(BaseEvent):
    """
    用户扫描二维码事件
    详情请参阅
    http://mp.weixin.qq.com/wiki/2/5baf56ce4947d35003b86a9805634b1e.html
    """
    event = 'scan'
    scene_id = StringField('EventKey')
    ticket = StringField('Ticket')


@register_event('location')
class LocationEvent(BaseEvent):
    """
    上报地理位置事件
    详情请参阅
    http://mp.weixin.qq.com/wiki/2/5baf56ce4947d35003b86a9805634b1e.html
    """
    event = 'location'
    latitude = FloatField('Latitude', 0.0)
    longitude = FloatField('Longitude', 0.0)
    precision = FloatField('Precision', 0.0)


@register_event('click')
class ClickEvent(BaseEvent):
    """
    点击菜单拉取消息事件
    详情请参阅
    http://mp.weixin.qq.com/wiki/2/5baf56ce4947d35003b86a9805634b1e.html
    """
    event = 'click'
    key = StringField('EventKey')


@register_event('view')
class ViewEvent(BaseEvent):
    """
    点击菜单跳转链接事件
    详情请参阅
    http://mp.weixin.qq.com/wiki/2/5baf56ce4947d35003b86a9805634b1e.html
    """
    event = 'view'
    url = StringField('EventKey')


@register_event('masssendjobfinish')
class MassSendJobFinishEvent(BaseEvent):
    """
    群发消息任务完成事件
    详情请参阅
    http://mp.weixin.qq.com/wiki/15/5380a4e6f02f2ffdc7981a8ed7a40753.html
    """
    event = 'masssendjobfinish'
    status = StringField('Status')
    total_count = IntegerField('TotalCount', 0)
    filter_count = IntegerField('FilterCount', 0)
    sent_count = IntegerField('SentCount', 0)
    error_count = IntegerField('ErrorCount', 0)


@register_event('templatesendjobfinish')
class TemplateSendJobFinishEvent(BaseEvent):
    """
    模板消息任务完成事件
    详情请参阅
    http://mp.weixin.qq.com/wiki/17/304c1885ea66dbedf7dc170d84999a9d.html
    """
    id = IntegerField('MsgID')
    event = 'templatesendjobfinish'
    status = StringField('Status')


class BaseScanCodeEvent(BaseEvent):
    key = StringField('EventKey')
    scan_code_info = BaseField('ScanCodeInfo', {})

    @property
    def scan_type(self):
        return self.scan_code_info['ScanType']

    @property
    def scan_result(self):
        return self.scan_code_info['ScanResult']


@register_event('scancode_push')
class ScanCodePushEvent(BaseScanCodeEvent):
    """
    扫码推事件
    详情请参阅
    http://mp.weixin.qq.com/wiki/9/981d772286d10d153a3dc4286c1ee5b5.html
    """
    event = 'scancode_push'


@register_event('scancode_waitmsg')
class ScanCodeWaitMsgEvent(BaseScanCodeEvent):
    """
    扫码推事件且弹出“消息接收中”提示框的事件
    详情请参阅
    http://mp.weixin.qq.com/wiki/9/981d772286d10d153a3dc4286c1ee5b5.html
    """
    event = 'scancode_waitmsg'


class BasePictureEvent(BaseEvent):
    key = StringField('EventKey')
    pictures_info = BaseField('SendPicsInfo', {})

    @property
    def count(self):
        return int(self.pictures_info['Count'])

    @property
    def pictures(self):
        if self.pictures_info['PicList']:
            items = self.pictures_info['PicList']['item']
            if self.count > 1:
                return items
            return [items]
        return []


@register_event('pic_sysphoto')
class PicSysPhotoEvent(BasePictureEvent):
    """
    弹出系统拍照发图的事件
    详情请参阅
    http://mp.weixin.qq.com/wiki/9/981d772286d10d153a3dc4286c1ee5b5.html
    """
    event = 'pic_sysphoto'


@register_event('pic_photo_or_album')
class PicPhotoOrAlbumEvent(BasePictureEvent):
    """
    弹出拍照或者相册发图的事件
    详情请参阅
    http://mp.weixin.qq.com/wiki/9/981d772286d10d153a3dc4286c1ee5b5.html
    """
    event = 'pic_photo_or_album'


@register_event('pic_weixin')
class PicWeChatEvent(BasePictureEvent):
    """
    弹出微信相册发图器的事件
    详情请参阅
    http://mp.weixin.qq.com/wiki/9/981d772286d10d153a3dc4286c1ee5b5.html
    """
    event = 'pic_weixin'


@register_event('location_select')
class LocationSelectEvent(BaseEvent):
    """
    弹出地理位置选择器的事件
    详情请参阅
    http://mp.weixin.qq.com/wiki/9/981d772286d10d153a3dc4286c1ee5b5.html
    """
    event = 'location_select'
    key = StringField('EventKey')
    location_info = BaseField('SendLocationInfo', {})

    @property
    def location_x(self):
        return self.location_info['Location_X']

    @property
    def location_y(self):
        return self.location_info['Location_Y']

    @property
    def location(self):
        return self.location_x, self.location_y

    @property
    def scale(self):
        return self.location_info['Scale']

    @property
    def label(self):
        return self.location_info['Label']

    @property
    def poiname(self):
        return self.location_info['Poiname']


@register_event('card_pass_check')
class CardPassCheckEvent(BaseEvent):
    event = 'card_pass_check'
    card_id = StringField('CardId')


@register_event('card_not_pass_check')
class CardNotPassCheckEvent(BaseEvent):
    event = 'card_not_pass_check'
    card_id = StringField('CardId')


@register_event('user_get_card')
class UserGetCardEvent(BaseEvent):
    event = 'user_get_card'
    card_id = StringField('CardId')
    is_given_by_friend = IntegerField('IsGiveByFriend')
    code = StringField('UserCardCode')


@register_event('user_del_card')
class UserDeleteCardEvent(BaseEvent):
    event = 'user_del_card'
    card_id = StringField('CardId')
    code = StringField('UserCardCode')


@register_event('merchant_order')
class MerchantOrderEvent(BaseEvent):
    event = 'merchant_order'
    order_id = StringField('OrderId')
    order_status = IntegerField('OrderStatus')
    product_id = StringField('ProductId')
    sku_info = StringField('SkuInfo')


@register_event('kf_create_session')
class KfCreateSessionEvent(BaseEvent):
    event = 'kf_create_session'
    account = StringField('KfAccount')


@register_event('kf_close_session')
class KfCloseSessionEvent(BaseEvent):
    event = 'kf_close_session'
    account = StringField('KfAccount')


@register_event('kf_switch_session')
class KfSwitchSessionEvent(BaseEvent):
    event = 'kf_switch_session'
    from_account = StringField('FromKfAccount')
    to_account = StringField('ToKfAccount')


@register_event('device_text')
class DeviceTextEvent(BaseEvent):
    event = 'device_text'
    device_type = StringField('DeviceType')
    device_id = StringField('DeviceID')
    session_id = StringField('SessionID')
    content = Base64DecodeField('Content')


@register_event('device_bind')
class DeviceBindEvent(BaseEvent):
    event = 'bind'
    device_type = StringField('DeviceType')
    device_id = StringField('DeviceID')
    session_id = StringField('SessionID')
    content = Base64DecodeField('Content')
    open_id = StringField('OpenID')


@register_event('device_unbind')
class DeviceUnbindEvent(BaseEvent):
    event = 'unbind'
    device_type = StringField('DeviceType')
    device_id = StringField('DeviceID')
    session_id = StringField('SessionID')
    content = Base64DecodeField('Content')
    open_id = StringField('OpenID')


@register_event('device_subscribe_status')
class DeviceSubscribeStatusEvent(BaseEvent):
    event = 'subscribe_status'
    device_type = StringField('DeviceType')
    device_id = StringField('DeviceID')
    open_id = StringField('OpenID')
    op_type = IntegerField('OpType')


@register_event('device_unsubscribe_status')
class DeviceUnsubscribeStatusEvent(BaseEvent):
    event = 'subscribe_status'
    device_type = StringField('DeviceType')
    device_id = StringField('DeviceID')
    open_id = StringField('OpenID')
    op_type = IntegerField('OpType')


<<<<<<< HEAD
@register_event('shakearoundusershake')
class ShakearoundUserShakeEvent(BaseEvent):
    event = 'shakearound_user_shake'
    _chosen_beacon = BaseField('ChosenBeacon', {})
    _around_beacons = BaseField('AroundBeacons', {})

    @property
    def chosen_beacon(self):
        beacon = self._chosen_beacon
        if not beacon:
            return {}
        return {
            'uuid': beacon['Uuid'],
            'major': beacon['Major'],
            'minor': beacon['Minor'],
            'distance': float(beacon['Distance']),
        }

    @property
    def around_beacons(self):
        beacons = self._around_beacons
        if not beacons:
            return []

        ret = []
        for beacon in beacons['AroundBeacon']:
            ret.append({
                'uuid': beacon['Uuid'],
                'major': beacon['Major'],
                'minor': beacon['Minor'],
                'distance': float(beacon['Distance']),
            })
        return ret
=======
@register_event('poi_check_notify')
class PoiCheckNotifyEvent(BaseEvent):
    event = 'poi_check_notify'
    poi_id = StringField('PoiId')
    uniq_id = StringField('UniqId')
    result = StringField('Result')
    message = StringField('Msg')
>>>>>>> 8f13d3a1
<|MERGE_RESOLUTION|>--- conflicted
+++ resolved
@@ -365,7 +365,6 @@
     op_type = IntegerField('OpType')
 
 
-<<<<<<< HEAD
 @register_event('shakearoundusershake')
 class ShakearoundUserShakeEvent(BaseEvent):
     event = 'shakearound_user_shake'
@@ -399,12 +398,12 @@
                 'distance': float(beacon['Distance']),
             })
         return ret
-=======
+
+
 @register_event('poi_check_notify')
 class PoiCheckNotifyEvent(BaseEvent):
     event = 'poi_check_notify'
     poi_id = StringField('PoiId')
     uniq_id = StringField('UniqId')
     result = StringField('Result')
-    message = StringField('Msg')
->>>>>>> 8f13d3a1
+    message = StringField('Msg')