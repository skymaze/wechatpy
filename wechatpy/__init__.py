from __future__ import absolute_import, unicode_literals

from wechatpy.parser import parse_message  # NOQA
from wechatpy.replies import create_reply  # NOQA
from wechatpy.client import WeChatClient  # NOQA
from wechatpy.exceptions import WeChatException  # NOQA
from wechatpy.exceptions import WeChatClientException  # NOQA
from wechatpy.oauth import WeChatOAuth  # NOQA
from wechatpy.exceptions import WeChatOAuthException  # NOQA
from wechatpy.pay import WeChatPay  # NOQA
<<<<<<< HEAD
from wechatpy.component import WeChatComponent  # NOQA
=======
from wechatpy.exceptions import WeChatPayException  # NOQA
>>>>>>> 6e30b432


__version__ = '1.0.4'
__author__ = 'messense'<|MERGE_RESOLUTION|>--- conflicted
+++ resolved
@@ -8,11 +8,8 @@
 from wechatpy.oauth import WeChatOAuth  # NOQA
 from wechatpy.exceptions import WeChatOAuthException  # NOQA
 from wechatpy.pay import WeChatPay  # NOQA
-<<<<<<< HEAD
+from wechatpy.exceptions import WeChatPayException  # NOQA
 from wechatpy.component import WeChatComponent  # NOQA
-=======
-from wechatpy.exceptions import WeChatPayException  # NOQA
->>>>>>> 6e30b432
 
 
 __version__ = '1.0.4'
