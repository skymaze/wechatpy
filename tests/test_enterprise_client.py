--- conflicted
+++ resolved
@@ -187,7 +187,6 @@
             signature
         )
 
-<<<<<<< HEAD
     def test_user_convert_to_openid(self):
         with HTTMock(wechat_api_mock):
             res = self.client.user.convert_to_openid('zhangsan')
@@ -200,7 +199,7 @@
                 'oDOGms-6yCnGrRovBj2yHij5JL6E'
             )
             self.assertEqual('zhangsan', user_id)
-=======
+
     def test_upload_media(self):
         media_file = six.StringIO('nothing')
         with HTTMock(wechat_api_mock):
@@ -249,5 +248,4 @@
                 '2-G6nrLmr5EC3MMb_-zK1dDdzmd0' +
                 'p7cNliYu9V5w7oovsUPf3wG4t9N3tE',
                 res['mpnews']['articles'][1]['thumb_media_id']
-            )
->>>>>>> c7344844
+            )